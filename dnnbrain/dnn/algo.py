import abc
import copy
import torch
import numpy as np

from torch.optim import Adam
from os.path import join as pjoin
from dnnbrain.dnn.core import Mask
from dnnbrain.dnn.base import ip
from PIL import ImageFilter
from skimage import filters


class Algorithm(abc.ABC):
    """
    An Abstract Base Classes class to define interface for dnn algorithm
    """
    def __init__(self, dnn, layer=None, channel=None):
        """
        Parameters:
        ----------
        dnn[DNN]: dnnbrain's DNN object
        layer[str]: name of the layer where the algorithm performs on
        channel[int]: sequence number of the channel where the algorithm performs on
        """
        if np.logical_xor(layer is None, channel is None):
            raise ValueError("layer and channel must be used together!")
        if layer is not None:
            self.set_layer(layer, channel)
        self.dnn = dnn
        self.dnn.eval()

    def set_layer(self, layer, channel):
        """
        Set layer or its channel

        Parameters:
        ----------
        layer[str]: name of the layer where the algorithm performs on
        channel[int]: sequence number of the channel where the algorithm performs on
        """
        self.mask = Mask()
        self.mask.set(layer, channels=[channel])

    def get_layer(self):
        """
        Get layer or its channel

        Parameters:
        ----------
        layer[str]: name of the layer where the algorithm performs on
        channel[int]: sequence number of the channel where the algorithm performs on
        """
        layer = self.mask.layers[0]
        channel = self.mask.get(layer)['chn'][0]
        return layer, channel


class SaliencyImage(Algorithm):
    """
    An Abstract Base Classes class to define interfaces for gradient back propagation
    Note: the saliency image values are not applied with absolute operation.
    """

    def __init__(self, dnn, from_layer=None, from_chn=None):
        """
        Parameters:
        ----------
        dnn[DNN]: dnnbrain's DNN object
        from_layer[str]: name of the layer where gradients back propagate from
        from_chn[int]: sequence number of the channel where gradient back propagate from
        """
        super(SaliencyImage, self).__init__(dnn, from_layer, from_chn)

        self.to_layer = None
        self.activation = None
        self.gradient = None
        self.hook_handles = []

    @abc.abstractmethod
    def register_hooks(self):
        """
        Define register hook and register them to specific layer and channel.
        As this a abstract method, it is needed to be override in every subclass
        """

    def backprop(self, image, to_layer=None):
        """
        Compute gradients of the to_layer corresponding to the from_layer and from_channel
        by back propagation algorithm.

        Parameters:
        ----------
        image[ndarray|Tensor|PIL.Image]: image data
        to_layer[str]: name of the layer where gradients back propagate to
            If is None, get the first layer in the layers recorded in DNN.

        Return:
        ------
        gradient[ndarray]: gradients of the to_layer with shape as (n_chn, n_row, n_col)
            If layer is the first layer of the model, its shape is (3, n_height, n_width)
        """
        # register hooks
        self.to_layer = self.dnn.layers[0] if to_layer is None else to_layer
        self.register_hooks()

        # forward
        image = self.dnn.test_transform(ip.to_pil(image))
        image = image.unsqueeze(0)
        image.requires_grad_(True)
        self.dnn(image)
        # zero grads
        self.dnn.model.zero_grad()
        # backward
        self.activation.backward()
        # tensor to ndarray
        # [0] to get rid of the first dimension (1, n_chn, n_row, n_col)
        gradient = self.gradient.data.numpy()[0]

        # remove hooks
        for hook_handle in self.hook_handles:
            hook_handle.remove()

        # renew some attributions
        self.activation = None
        self.gradient = None

        return gradient

    def backprop_smooth(self, image, n_iter, sigma_multiplier=0.1, to_layer=None):
        """
        Compute smoothed gradient.
        It will use the gradient method to compute the gradient and then smooth it

        Parameters:
        ----------
        image[ndarray|Tensor|PIL.Image]: image data
        n_iter[int]: the number of noisy images to be generated before average.
        sigma_multiplier[int]: multiply when calculating std of noise
        to_layer[str]: name of the layer where gradients back propagate to
            If is None, get the first layer in the layers recorded in DNN.

        Return:
        ------
        gradient[ndarray]: gradients of the to_layer with shape as (n_chn, n_row, n_col)
            If layer is the first layer of the model, its shape is (n_chn, n_height, n_width)
        """
        assert isinstance(n_iter, int) and n_iter > 0, \
            'The number of iterations must be a positive integer!'

        # register hooks
        self.to_layer = self.dnn.layers[0] if to_layer is None else to_layer
        self.register_hooks()

        image = self.dnn.test_transform(ip.to_pil(image))
        image = image.unsqueeze(0)
        gradient = 0
        sigma = sigma_multiplier * (image.max() - image.min()).item()
        for iter_idx in range(1, n_iter+1):
            # prepare image
            image_noisy = image + image.normal_(0, sigma**2)
            image_noisy.requires_grad_(True)

            # forward
            self.dnn(image_noisy)
            # clean old gradients
            self.dnn.model.zero_grad()
            # backward
            self.activation.backward()
            # tensor to ndarray
            # [0] to get rid of the first dimension (1, n_chn, n_row, n_col)
            gradient += self.gradient.data.numpy()[0]
            print(f'Finish: noisy_image{iter_idx}/{n_iter}')

        # remove hooks
        for hook_handle in self.hook_handles:
            hook_handle.remove()

        # renew some attributions
        self.activation = None
        self.gradient = None

        gradient = gradient / n_iter
        return gradient


class VanillaSaliencyImage(SaliencyImage):
    """
    A class to compute vanila Backprob gradient for a image.
    """

    def register_hooks(self):
        """
        Override the abstract method from BackPropGradient class to
        define a specific hook for vanila backprop gradient.
        """
        from_layer, from_chn = self.get_layer()

        def from_layer_acti_hook(module, feat_in, feat_out):
            self.activation = torch.mean(feat_out[0, from_chn-1])

        def to_layer_grad_hook(module, grad_in, grad_out):
            self.gradient = grad_in[0]

        # register forward hook to the target layer
        from_module = self.dnn.layer2module(from_layer)
        from_handle = from_module.register_forward_hook(from_layer_acti_hook)
        self.hook_handles.append(from_handle)

        # register backward to the first layer
        to_module = self.dnn.layer2module(self.to_layer)
        to_handle = to_module.register_backward_hook(to_layer_grad_hook)
        self.hook_handles.append(to_handle)


class GuidedSaliencyImage(SaliencyImage):
    """
    A class to compute Guided Backprob gradient for a image.
    """

    def register_hooks(self):
        """
        Override the abstract method from BackPropGradient class to
        define a specific hook for guided backprop gradient.
        """
        from_layer, from_chn = self.get_layer()

        def from_layer_acti_hook(module, feat_in, feat_out):
            self.activation = torch.mean(feat_out[0, from_chn - 1])

        def to_layer_grad_hook(module, grad_in, grad_out):
            self.gradient = grad_in[0]

        def relu_grad_hook(module, grad_in, grad_out):
            grad_in[0][grad_out[0] <= 0] = 0

        # register hook for from_layer
        from_module = self.dnn.layer2module(from_layer)
        handle = from_module.register_forward_hook(from_layer_acti_hook)
        self.hook_handles.append(handle)

        # register backward hook to all relu layers util from_layer
        for module in self.dnn.model.modules():
            # register hooks for relu
            if isinstance(module, torch.nn.ReLU):
                handle = module.register_backward_hook(relu_grad_hook)
                self.hook_handles.append(handle)

            if module is from_module:
                break

        # register hook for to_layer
        to_module = self.dnn.layer2module(self.to_layer)
        handle = to_module.register_backward_hook(to_layer_grad_hook)
        self.hook_handles.append(handle)


class SynthesisImage(Algorithm):
    """
    Generate a synthetic image that maximally activates a neuron.
    """

    def __init__(self, dnn, layer=None, channel=None,
                 activ_metric='mean', regular_metric=None, precondition_metric=None,
                 save_out_interval=False,print_inter_loss=False,):
        """
        Parameters:
        ----------
        dnn[DNN]: DNNBrain DNN
        layer[str]: name of the layer where the algorithm performs on
        channel[int]: sequence number of the channel where the algorithm performs on
        activ_metric[str]: The metric method to summarize activation
        regular_metric[str]: The metric method of regularization
        precondition_metric[str]: The metric method of precondition
        """
        super(SynthesisImage, self).__init__(dnn, layer, channel)
        self.set_metric(activ_metric, regular_metric, precondition_metric, save_out_interval,print_inter_loss)
        self.activ_loss = None
        self.optimal_image = None


        # loss recorder
        self.activ_losses = []
        self.regular_losses = []


    def set_metric(self, activ_metric, regular_metric,
                   precondition_metric,save_out_interval,print_inter_loss):
        """
        Set metric methods

        Parameter:
        ---------
        activ_metric[str]: The metric method to summarize activation
        regular_metric[str]: The metric method of regularization
        precondition_metric[str]: The metric method of preconditioning
        save_out_internal[str]: the method of saving the pics in interations
        """
        # activation metric setting
        if activ_metric == 'max':
            self.activ_metric = torch.max
        elif activ_metric == 'mean':
            self.activ_metric = torch.mean
        else:
            raise AssertionError('Only max and mean activation metrics are supported')

        # regularization metric setting
        if regular_metric is None:
            self.regular_metric = self._regular_default
        elif regular_metric == 'L1':
            self.regular_metric = self._L1_norm
        elif regular_metric == 'L2':
            self.regular_metric = self._L2_norm
        elif regular_metric == 'TV':
            self.regular_metric = self._total_variation
        else:
            raise AssertionError('Only L1, L2, and total variation are supported!')

        # precondition metric setting
        if precondition_metric is None:
            self.precondition_metric = self._precondition_default
        elif precondition_metric == 'GB':
            self.precondition_metric = self._gaussian_blur
        else:
            raise AssertionError('Only Gaussian Blur is supported!')

        # saving interval pics in iteration setting
        if save_out_interval is True:
            self.save_out_interval = self._save_out
        elif save_out_interval is False:
            self.save_out_interval = self._close_save

        # print interation loss
        if print_inter_loss is True:
            self.print_inter_loss = self._print_loss
        elif print_inter_loss is False:
            self.print_inter_loss = self._print_close

    def _print_loss(self,i,step,n_iter,loss):
        if i % step == 0:
            print(f'Interation: {i}/{n_iter}; Loss: {loss}')

    def _print_close(self,i,step,n_iter,loss):
        pass


    def _save_out(self,currti,save_interval,save_path):
        if (currti+1) % save_interval == 0:
            img_out = self.optimal_image[0].detach().numpy().copy()
            img_out = ip.to_pil(img_out, True)
            img_out.save(pjoin(save_path, f'synthesized_image_iter{currti+1}.jpg'))

    def _close_save(self, currti,save_interval, save_path):
        pass


    def _regular_default(self):
        reg = 0
        return reg

    def _L1_norm(self):
        reg = torch.abs(self.optimal_image).sum()
        self.regular_losses.append(reg.item())
        return reg

    def _L2_norm(self):
        reg = torch.sqrt(torch.sum(self.optimal_image ** 2))
        self.regular_losses.append(reg.item())
        return reg

    def _total_variation(self):
        # calculate the difference of neighboring pixel-values
        diff1 = self.optimal_image[0, :, 1:, :] - self.optimal_image[0, :, :-1, :]
        diff2 = self.optimal_image[0, :, :, 1:] - self.optimal_image[0, :, :, :-1]

        # calculate the total variation
        reg = torch.sum(torch.abs(diff1)) + torch.sum(torch.abs(diff2))
        self.regular_losses.append(reg.item())
        return reg

    def _precondition_default(self, GB_radius):
        precond_image = self.optimal_image[0].detach().numpy()
        precond_image = ip.to_tensor(precond_image).float()
        precond_image = copy.deepcopy(precond_image)
        return precond_image

    def _gaussian_blur(self, radius):
        precond_image = filters.gaussian(self.optimal_image[0].detach().numpy(), radius)
        precond_image = ip.to_tensor(precond_image).float()
        precond_image = copy.deepcopy(precond_image)
        return precond_image

    def mean_image(self):
        pass

    def center_bias(self):
        pass
    
    def fft_smooth(grad, factor=1/4):
    
        """
        Tones down the gradient with 1/sqrt(f) filter in the Fourier domain.
        Equivalent to low-pass filtering in the spatial domain.
        """
        #h, w = grad.size()[-2:]
        # grad = tf.transpose(grad, [0, 3, 1, 2])
        # grad_fft = tf.fft2d(tf.cast(grad, tf.complex64))
        h, w = grad.size()[-2:]
        # grad = tf.transpose(grad, [0, 3, 1, 2])
        # grad_fft = tf.fft2d(tf.cast(grad, tf.complex64))
        tw = np.minimum(np.arange(0, w), np.arange(w-1, -1, -1), dtype=np.float32)  # [-(w+2)//2:]
        th = np.minimum(np.arange(0, h), np.arange(h-1, -1, -1), dtype=np.float32)
        t = 1 / np.maximum(1.0, (tw[None, :] ** 2 + th[:, None] ** 2) ** (factor))
        F = grad.new_tensor(t / t.mean()).unsqueeze(-1)
        pp = torch.rfft(grad.data, 2, onesided=False)
        return torch.irfft(pp * F, 2, onesided=False)

    def register_hooks(self):
        """
        Define register hook and register them to specific layer and channel.
        """
        layer, chn = self.get_layer()

        def forward_hook(module, feat_in, feat_out):
            self.activ_loss = -self.activ_metric(feat_out[0, chn-1])
            self.activ_losses.append(self.activ_loss.item())

        # register forward hook to the target layer
        module = self.dnn.layer2module(layer)
        handle = module.register_forward_hook(forward_hook)

        return handle

    def synthesize(self, init_image=None, lr=0.1, regular_lambda=1, n_iter=30,
                   save_path=None, save_interval=None, GB_radius=None, step=1):
        """
        Synthesize the image which maximally activates target layer and channel

        Parameter:
        ---------
        init_image[ndarray|Tensor|PIL.Image]: initialized image
        lr[float]: learning rate
        regular_lambda[float]: the lambda of the regularization
        n_iter[int]: the number of iterations
        save_path[str]: the directory to save images
            If is None, do nothing.
            else, save synthesized image at the last iteration.
        save_interval[int]: save interval
            If is None, do nothing.
            else, save_path must not be None.
                Save out synthesized images per 'save interval' iterations.
        GB_radius[float]
        Return:
        ------
            [ndarray]: the synthesized image with shape as (n_chn, height, width)
        """
        # Hook the selected layer
        handle = self.register_hooks()

        # prepare initialized image
        if init_image is None:
            # Generate a random image
            init_image = np.random.rand(3,*self.dnn.img_size)
            init_image = ip.to_tensor(init_image).float()
            init_image = copy.deepcopy(init_image)
        else:
            init_image = ip.to_tensor(init_image).float()
            init_image = copy.deepcopy(init_image)

<<<<<<< HEAD
        # prepare optimal image
        self.optimal_image = init_image.unsqueeze(0)
        self.optimal_image.requires_grad_(True)

=======
>>>>>>> 14814b97
        self.activ_losses = []
        self.regular_losses = []

        # prepare for loss
        for i in range(n_iter):
<<<<<<< HEAD
            optimizer = Adam([self.optimal_image], lr=lr)
=======

            self.optimal_image = init_image.unsqueeze(0)
            self.optimal_image.requires_grad_(True)
            optimizer = Adam([self.optimal_image], lr=lr)

>>>>>>> 14814b97
            # save out
            self.save_out_interval(i,save_interval,save_path)


            # Forward pass layer by layer until the target layer
            # to triger the hook funciton.
            self.dnn.model(self.optimal_image)

            # computer loss
            loss = self.activ_loss + regular_lambda * self.regular_metric()

            # zero gradients
            optimizer.zero_grad()
            # Backward

            loss.backward()
            one_grad = self.optimal_image.grad
            # Update image
<<<<<<< HEAD
            grad = self.fft_smooth(one_grad)
            # optimizer.step()
            self.optimal_image.data -= (1.5/(torch.abs(grad.data).mean() + 1e-12))* (1 / 255) * grad.data
            print(f'Iteration: {i}/{n_iter}; Loss: {loss.item()}')
=======
            optimizer.step()

            # Print interation
            self.print_inter_loss(i,step,n_iter,loss)
            # precondition
            init_image = self.precondition_metric(GB_radius)
>>>>>>> 14814b97

        # remove hook
        handle.remove()

        # output synthesized image
        final_image = self.optimal_image[0].detach().numpy().copy()
        # if save_path is not None:
        #     img_out = ip.to_pil(final_image, True)
        #     img_out.save(pjoin(save_path, f'synthesized_image_iter{n_iter}.jpg'))
        return final_image
<|MERGE_RESOLUTION|>--- conflicted
+++ resolved
@@ -395,25 +395,6 @@
 
     def center_bias(self):
         pass
-    
-    def fft_smooth(grad, factor=1/4):
-    
-        """
-        Tones down the gradient with 1/sqrt(f) filter in the Fourier domain.
-        Equivalent to low-pass filtering in the spatial domain.
-        """
-        #h, w = grad.size()[-2:]
-        # grad = tf.transpose(grad, [0, 3, 1, 2])
-        # grad_fft = tf.fft2d(tf.cast(grad, tf.complex64))
-        h, w = grad.size()[-2:]
-        # grad = tf.transpose(grad, [0, 3, 1, 2])
-        # grad_fft = tf.fft2d(tf.cast(grad, tf.complex64))
-        tw = np.minimum(np.arange(0, w), np.arange(w-1, -1, -1), dtype=np.float32)  # [-(w+2)//2:]
-        th = np.minimum(np.arange(0, h), np.arange(h-1, -1, -1), dtype=np.float32)
-        t = 1 / np.maximum(1.0, (tw[None, :] ** 2 + th[:, None] ** 2) ** (factor))
-        F = grad.new_tensor(t / t.mean()).unsqueeze(-1)
-        pp = torch.rfft(grad.data, 2, onesided=False)
-        return torch.irfft(pp * F, 2, onesided=False)
 
     def register_hooks(self):
         """
@@ -467,27 +448,16 @@
             init_image = ip.to_tensor(init_image).float()
             init_image = copy.deepcopy(init_image)
 
-<<<<<<< HEAD
-        # prepare optimal image
-        self.optimal_image = init_image.unsqueeze(0)
-        self.optimal_image.requires_grad_(True)
-
-=======
->>>>>>> 14814b97
         self.activ_losses = []
         self.regular_losses = []
 
         # prepare for loss
         for i in range(n_iter):
-<<<<<<< HEAD
-            optimizer = Adam([self.optimal_image], lr=lr)
-=======
 
             self.optimal_image = init_image.unsqueeze(0)
             self.optimal_image.requires_grad_(True)
             optimizer = Adam([self.optimal_image], lr=lr)
 
->>>>>>> 14814b97
             # save out
             self.save_out_interval(i,save_interval,save_path)
 
@@ -504,21 +474,13 @@
             # Backward
 
             loss.backward()
-            one_grad = self.optimal_image.grad
             # Update image
-<<<<<<< HEAD
-            grad = self.fft_smooth(one_grad)
-            # optimizer.step()
-            self.optimal_image.data -= (1.5/(torch.abs(grad.data).mean() + 1e-12))* (1 / 255) * grad.data
-            print(f'Iteration: {i}/{n_iter}; Loss: {loss.item()}')
-=======
             optimizer.step()
 
             # Print interation
             self.print_inter_loss(i,step,n_iter,loss)
             # precondition
             init_image = self.precondition_metric(GB_radius)
->>>>>>> 14814b97
 
         # remove hook
         handle.remove()
@@ -528,4 +490,4 @@
         # if save_path is not None:
         #     img_out = ip.to_pil(final_image, True)
         #     img_out.save(pjoin(save_path, f'synthesized_image_iter{n_iter}.jpg'))
-        return final_image
+        return final_image